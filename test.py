# UAV Navigation Simulation
import numpy as np
import mujoco
import mujoco.viewer
import time
import math
import random
from xml.etree import ElementTree as ET

# Define the path to your XML model
MODEL_PATH = "uav_model.xml"

# Configuration parameters for easy tweaking
CONFIG = {
    'start_pos': np.array([-4.0, -4.0, 1.8]),   # UAV start position (x, y, z)
    'goal_pos': np.array([4.0, 4.0, 1.8]),       # UAV goal position
    'step_dist': 0.01,                            # Movement per control loop (m)
    'takeoff_thrust': 3.0,                        # Thrust for initial takeoff
    'kp_pos': 1.5,                               # Position gain
    'kd_pos': 1.0,                               # Velocity damping gain
    'hover_thrust': 7.0,                         # Base thrust to hover
    'velocity': 0.15,                            # Desired UAV speed in m/s
    'control_dt': 0.05,                          # Control loop timestep in seconds (20Hz)
    'waypoint_threshold': 0.5,                   # Distance threshold to consider waypoint reached (m)
    'takeoff_altitude': 1.5,                     # Altitude to reach before navigation (m)
    
    # Environment parameters
    'world_size': 8.0,                           # World boundary size (8x8 grid)
    'obstacle_height': 2.0,                      # Fixed height for all obstacles
    'uav_flight_height': 1.8,                   # UAV flies below obstacle tops
    'static_obstacles': 8,                       # Number of static obstacles
<<<<<<< HEAD
=======
    'dynamic_obstacles': 0,                      # Number of dynamic obstacles
>>>>>>> 768ff9cd
    'min_obstacle_size': 0.2,                    # Minimum obstacle dimension
    'max_obstacle_size': 0.6,                    # Maximum obstacle dimension
    'collision_distance': 0.2,                   # Collision threshold (m)
    'path_trail_length': 200,                    # Number of points to keep in the path trail
}

class EnvironmentGenerator:
    @staticmethod
    def generate_obstacles():
        """Generate both static and dynamic obstacles with random non-overlapping positions"""
        obstacles = []
        world_size = CONFIG['world_size']
        half_world = world_size / 2
        
<<<<<<< HEAD
        # Generate a grid of possible positions for uniform distribution
        grid_size = int(math.sqrt(CONFIG['static_obstacles'])) + 1
        cell_size = world_size / grid_size
        positions = []
=======
        # Minimum separation distance between obstacle centers
        min_separation = 1.2  # meters
>>>>>>> 768ff9cd
        
        def check_collision_with_existing(new_pos, new_size, existing_obstacles):
            """Check if a new obstacle would overlap with existing ones"""
            for obs in existing_obstacles:
                obs_pos = np.array(obs['pos'][:2])  # Only x,y coordinates
                distance = np.linalg.norm(np.array(new_pos[:2]) - obs_pos)
                
                # Calculate required separation based on obstacle sizes
                if obs['shape'] == 'box':
                    obs_radius = max(obs['size'][:2])  # Use max dimension as radius
                elif obs['shape'] == 'cylinder':
                    obs_radius = obs['size'][0]  # Cylinder radius
                else:
                    obs_radius = obs['size'][0]  # Sphere radius
                
                if isinstance(new_size, list) and len(new_size) >= 2:
                    new_radius = max(new_size[:2])  # For box or cylinder
                else:
                    new_radius = new_size  # For sphere
                
                required_separation = obs_radius + new_radius + min_separation
                
                if distance < required_separation:
                    return True
            return False
        
        def is_near_start_or_goal(pos):
            """Check if position is too close to start or goal"""
            start_dist = np.linalg.norm(np.array(pos[:2]) - np.array(CONFIG['start_pos'][:2]))
            goal_dist = np.linalg.norm(np.array(pos[:2]) - np.array(CONFIG['goal_pos'][:2]))
            return start_dist < 2.0 or goal_dist < 2.0
        
        # Generate static obstacles with random placement
        for i in range(CONFIG['static_obstacles']):
            attempts = 0
            max_attempts = 100
            
<<<<<<< HEAD
            obstacle_type = random.choice(['box', 'cylinder'])
            color = [random.uniform(0.1, 0.9) for _ in range(3)] + [1.0]
            
            obstacles.append({
                'type': 'static',
                'shape': obstacle_type,
                'pos': [x, y, height/2],
                'size': [size_x, size_y, height/2] if obstacle_type == 'box' else [min(size_x, size_y), height/2],
                'color': color,
                'id': f'static_obs_{i}'
            })
=======
            while attempts < max_attempts:
                # Random position within world bounds
                x = random.uniform(-half_world + 1, half_world - 1)
                y = random.uniform(-half_world + 1, half_world - 1)
                pos = [x, y, CONFIG['obstacle_height']/2]
                
                # Skip if too close to start/goal
                if is_near_start_or_goal(pos):
                    attempts += 1
                    continue
                
                # Random size and shape
                size_x = random.uniform(CONFIG['min_obstacle_size'], CONFIG['max_obstacle_size'])
                size_y = random.uniform(CONFIG['min_obstacle_size'], CONFIG['max_obstacle_size'])
                height = CONFIG['obstacle_height']
                
                obstacle_type = random.choice(['box', 'cylinder'])
                size = [size_x, size_y, height/2] if obstacle_type == 'box' else [min(size_x, size_y), height/2]
                
                # Check for collisions with existing obstacles
                if not check_collision_with_existing(pos, size, obstacles):
                    color = [random.uniform(0.1, 0.9) for _ in range(3)] + [1.0]
                    
                    obstacles.append({
                        'type': 'static',
                        'shape': obstacle_type,
                        'pos': pos,
                        'size': size,
                        'color': color,
                        'id': f'static_obs_{i}'
                    })
                    break
                
                attempts += 1
            
            # If we couldn't place after max attempts, place it anyway but warn
            if attempts >= max_attempts:
                print(f"Warning: Could not find non-overlapping position for obstacle {i}")
>>>>>>> 768ff9cd
        
        return obstacles
    
    @staticmethod
    def create_xml_with_obstacles():
        """Create XML model with dynamically generated obstacles"""
        xml_template = f'''<mujoco model="complex_uav_env">
  <compiler angle="degree" coordinate="local" inertiafromgeom="true"/>
  <option integrator="RK4" timestep="0.01"/>
  
  <visual>
    <headlight diffuse="0.6 0.6 0.6" ambient="0.3 0.3 0.3"/>
    <rgba haze="0.15 0.25 0.35 1"/>
    <global offwidth="2560" offheight="1440"/>
  </visual>
  
  <asset>
    <texture type="skybox" builtin="gradient" rgb1="0.3 0.5 0.7" rgb2="0 0 0" width="512" height="3072"/>
    <texture name="grid" type="2d" builtin="checker" rgb1="0.1 0.2 0.3" rgb2="0.2 0.3 0.4" width="512" height="512"/>
    <material name="grid" texture="grid" texrepeat="1 1" reflectance="0.2"/>
  </asset>

  <worldbody>
    <!-- Ground plane -->
    <geom name="ground" type="plane" size="{CONFIG['world_size']/2} {CONFIG['world_size']/2} 0.1" material="grid"/>
    <light name="light1" pos="0 0 4" dir="0 0 -1" diffuse="1 1 1"/>
    
    <!-- Start position marker (green) -->
    <geom name="start_marker" type="cylinder" size="0.15 0.05" pos="{CONFIG['start_pos'][0]} {CONFIG['start_pos'][1]} 0.05" rgba="0 1 0 0.8"/>
    <geom name="start_pole" type="box" size="0.03 0.03 0.4" pos="{CONFIG['start_pos'][0]} {CONFIG['start_pos'][1]} 0.4" rgba="0 1 0 1"/>
    
    <!-- Goal position marker (blue) -->
    <geom name="goal_marker" type="cylinder" size="0.15 0.05" pos="{CONFIG['goal_pos'][0]} {CONFIG['goal_pos'][1]} 0.05" rgba="0 0 1 0.8"/>
    <geom name="goal_pole" type="box" size="0.03 0.03 0.4" pos="{CONFIG['goal_pos'][0]} {CONFIG['goal_pos'][1]} 0.4" rgba="0 0 1 1"/>
    
    <!-- UAV starting position -->
    <body name="chassis" pos="{CONFIG['start_pos'][0]} {CONFIG['start_pos'][1]} {CONFIG['start_pos'][2]}">
      <joint type="free" name="root"/>
      <geom type="box" size="0.12 0.12 0.02" rgba="1.0 0.0 0.0 1.0" mass="0.8"/>
      
      <!-- Propeller arms and motors -->
      <geom type="box" size="0.08 0.01 0.005" pos="0 0 0.01" rgba="0.3 0.3 0.3 1"/>
      <geom type="box" size="0.01 0.08 0.005" pos="0 0 0.01" rgba="0.3 0.3 0.3 1"/>
      
      <!-- Motor visual geometry -->
      <geom type="cylinder" size="0.015 0.02" pos="0.08 0.08 0.015" rgba="0.2 0.2 0.2 1"/>
      <geom type="cylinder" size="0.015 0.02" pos="-0.08 0.08 0.015" rgba="0.2 0.2 0.2 1"/>
      <geom type="cylinder" size="0.015 0.02" pos="0.08 -0.08 0.015" rgba="0.2 0.2 0.2 1"/>
      <geom type="cylinder" size="0.015 0.02" pos="-0.08 -0.08 0.015" rgba="0.2 0.2 0.2 1"/>
      
      <!-- Propellers -->
      <geom type="cylinder" size="0.04 0.002" pos="0.08 0.08 0.035" rgba="0.7 0.7 0.7 0.8"/>
      <geom type="cylinder" size="0.04 0.002" pos="-0.08 0.08 0.035" rgba="0.7 0.7 0.7 0.8"/>
      <geom type="cylinder" size="0.04 0.002" pos="0.08 -0.08 0.035" rgba="0.7 0.7 0.7 0.8"/>
      <geom type="cylinder" size="0.04 0.002" pos="-0.08 -0.08 0.035" rgba="0.7 0.7 0.7 0.8"/>
      
      <!-- Sites for motor force application -->
      <site name="motor1" pos="0.08 0.08 0" size="0.01"/>
      <site name="motor2" pos="-0.08 0.08 0" size="0.01"/>
      <site name="motor3" pos="0.08 -0.08 0" size="0.01"/>
      <site name="motor4" pos="-0.08 -0.08 0" size="0.01"/>
    </body>'''
        
        # Add obstacles
        obstacles = EnvironmentGenerator.generate_obstacles()
        for obs in obstacles:
            if obs['shape'] == 'box':
                xml_template += f'''
    <geom name="{obs['id']}" type="box" size="{obs['size'][0]} {obs['size'][1]} {obs['size'][2]}" pos="{obs['pos'][0]} {obs['pos'][1]} {obs['pos'][2]}" rgba="{obs['color'][0]} {obs['color'][1]} {obs['color'][2]} {obs['color'][3]}"/>'''
            elif obs['shape'] == 'cylinder':
                xml_template += f'''
    <geom name="{obs['id']}" type="cylinder" size="{obs['size'][0]} {obs['size'][1]}" pos="{obs['pos'][0]} {obs['pos'][1]} {obs['pos'][2]}" rgba="{obs['color'][0]} {obs['color'][1]} {obs['color'][2]} {obs['color'][3]}"/>'''
            elif obs['shape'] == 'sphere':
                xml_template += f'''
    <geom name="{obs['id']}" type="sphere" size="{obs['size'][0]}" pos="{obs['pos'][0]} {obs['pos'][1]} {obs['pos'][2]}" rgba="{obs['color'][0]} {obs['color'][1]} {obs['color'][2]} {obs['color'][3]}"/>'''
        
        # Add dynamic trail geometries that will follow the UAV's actual path
        for i in range(CONFIG['path_trail_length']):
            xml_template += f'''
    <geom name="trail_{i}" type="sphere" size="0.02" pos="0 0 -10" rgba="0 1 0 0.6" contype="0" conaffinity="0"/>'''
        
        xml_template += '''
  </worldbody>

  <actuator>
    <motor name="m1" gear="0 0 1 0 0 0" site="motor1"/>
    <motor name="m2" gear="0 0 1 0 0 0" site="motor2"/>
    <motor name="m3" gear="0 0 1 0 0 0" site="motor3"/>
    <motor name="m4" gear="0 0 1 0 0 0" site="motor4"/>
  </actuator>
</mujoco>'''
        
        # Write to file
        with open(MODEL_PATH, 'w') as f:
            f.write(xml_template)
        
        return obstacles
    
    @staticmethod
    def check_collision(uav_pos, obstacles):
        """Check if UAV collides with any obstacle with precise 0.2m threshold"""
        collision_dist = CONFIG['collision_distance']  # This should be 0.2
        
        for obs in obstacles:
            obs_pos = np.array(obs['pos'])
            
            # For box obstacles, check distance to each face
            if obs['shape'] == 'box':
                # Calculate minimum distance to any face of the box
                dx = max(obs_pos[0] - obs['size'][0] - uav_pos[0], 
                         uav_pos[0] - (obs_pos[0] + obs['size'][0]), 0)
                dy = max(obs_pos[1] - obs['size'][1] - uav_pos[1], 
                         uav_pos[1] - (obs_pos[1] + obs['size'][1]), 0)
                dz = max(obs_pos[2] - obs['size'][2] - uav_pos[2], 
                         uav_pos[2] - (obs_pos[2] + obs['size'][2]), 0)
                
                distance = math.sqrt(dx*dx + dy*dy + dz*dz)
                
            # For cylinder obstacles, check horizontal distance and vertical overlap
            elif obs['shape'] == 'cylinder':
                # Horizontal distance
                horizontal_dist = math.sqrt((uav_pos[0]-obs_pos[0])**2 + (uav_pos[1]-obs_pos[1])**2)
                # Vertical distance
                vertical_dist = max(0, abs(uav_pos[2]-obs_pos[2]) - obs['size'][1])
                
                if horizontal_dist <= obs['size'][0] and vertical_dist == 0:
                    distance = 0  # Inside cylinder
                else:
                    distance = max(horizontal_dist - obs['size'][0], vertical_dist)
                    
            # For sphere obstacles, check center-to-center distance
            elif obs['shape'] == 'sphere':
                distance = math.sqrt((uav_pos[0]-obs_pos[0])**2 + 
                                    (uav_pos[1]-obs_pos[1])**2 + 
                                    (uav_pos[2]-obs_pos[2])**2) - obs['size'][0]
            
            # Check if distance is less than collision threshold
            if distance < collision_dist:
                return True, obs['id'], distance
        
        return False, None, float('inf')

class UAVController:
    def __init__(self):
        self.start_pos = CONFIG['start_pos']
        self.goal_pos = CONFIG['goal_pos']
        self.current_waypoint = 0
        self.waypoints = self.generate_waypoints()
        self.all_obstacles = []
        self.path_history = []  # Store UAV position history for path visualization
        self.path_index = 0     # Current index in the path trail
        
    def generate_waypoints(self):
        """Generate adaptive waypoints from start to goal"""
        flight_height = CONFIG['uav_flight_height']
        waypoints = [
            self.start_pos.copy(),
            np.array([-2.0, -2.0, flight_height]),  # Initial climb
            np.array([-1.0, -1.0, flight_height]),  # Navigate around obstacles
            np.array([0.0, 0.0, flight_height]),    # Center waypoint
            np.array([1.0, 1.0, flight_height]),    # Continue navigation
            np.array([2.0, 2.0, flight_height]),    # Approach goal area
            self.goal_pos.copy()
        ]
        return waypoints
    
    def update_path_trail(self, model, data, current_pos):
        """Update the path trail visualization with green dotted line following UAV's actual path"""
        # Add current position to history
        self.path_history.append(current_pos.copy())
        
        # Keep only the most recent positions
        if len(self.path_history) > CONFIG['path_trail_length']:
            self.path_history.pop(0)
        
        # Update trail positions directly using geometry positions
        # Find trail geometries and update their positions
        trail_count = min(len(self.path_history), CONFIG['path_trail_length'])
        
        # We'll update trail geometries by accessing them directly through model.geom_pos
        # Trail geometries should be the last ones added to the model
        total_geoms = model.ngeom
        trail_start_idx = total_geoms - CONFIG['path_trail_length']
        
        for i in range(CONFIG['path_trail_length']):
            geom_idx = trail_start_idx + i
            
            if 0 <= geom_idx < total_geoms and i < trail_count:
                # Update position to show the trail
                model.geom_pos[geom_idx] = self.path_history[i]
                
                # Update alpha for fading effect
                alpha = 0.3 + 0.5 * (i / max(1, trail_count))
                model.geom_rgba[geom_idx] = [0.0, 1.0, 0.0, alpha]
            elif 0 <= geom_idx < total_geoms:
                # Hide unused trail points underground
                model.geom_pos[geom_idx] = [0, 0, -10]
                model.geom_rgba[geom_idx] = [0, 0, 0, 0]
    
    def get_target_position(self, current_pos):
        """Get the current target waypoint"""
        if self.current_waypoint < len(self.waypoints):
            target = self.waypoints[self.current_waypoint]
            
            # Check if we've reached the current waypoint
            distance = np.linalg.norm(current_pos - target)
            if distance < CONFIG['waypoint_threshold']:  # Within waypoint threshold
                self.current_waypoint += 1
                print(f"Reached waypoint {self.current_waypoint}!")
                if self.current_waypoint < len(self.waypoints):
                    target = self.waypoints[self.current_waypoint]
                    
            return target
        else:
            return self.goal_pos
    
    def calculate_control(self, current_pos, current_vel, target_pos):
        """Calculate motor controls to move towards target"""
        # PD controller parameters from CONFIG
        kp_pos = CONFIG['kp_pos']
        kd_pos = CONFIG['kd_pos']
        hover_thrust = CONFIG['hover_thrust']
        
        # Calculate position error
        pos_error = target_pos - current_pos
        
        # Calculate desired forces
        force_x = kp_pos * pos_error[0] - kd_pos * current_vel[0]
        force_y = kp_pos * pos_error[1] - kd_pos * current_vel[1] 
        force_z = kp_pos * pos_error[2] - kd_pos * current_vel[2] + hover_thrust
        
        # Convert forces to motor thrusts (simplified quadcopter mixing)
        base_thrust = np.clip(force_z / 4, 2.0, 8.0)  # Higher minimum thrust
        
        # Add control for x, y movement (stronger control)
        motor_controls = np.array([
            base_thrust + 0.3 * force_x + 0.3 * force_y,   # Front-right
            base_thrust - 0.3 * force_x + 0.3 * force_y,   # Front-left  
            base_thrust + 0.3 * force_x - 0.3 * force_y,   # Back-right
            base_thrust - 0.3 * force_x - 0.3 * force_y    # Back-left
        ])
        
        return np.clip(motor_controls, 1.0, 10.0)  # Higher thrust range

# Generate complex environment
print("🏗️ Generating complex environment with static obstacles...")
obstacles = EnvironmentGenerator.create_xml_with_obstacles()

# Load the model and create the simulation data
model = mujoco.MjModel.from_xml_path(MODEL_PATH)
data = mujoco.MjData(model)

print(f"🚁 Complex UAV Navigation Environment Loaded!")
print(f"📊 Model: {model.nu} actuators, {model.nbody} bodies")
print(f"🎯 Mission: Navigate from START (green) to GOAL (blue)")
print(f"🚧 Static obstacles: {CONFIG['static_obstacles']}")
print(f"📏 Obstacle height: {CONFIG['obstacle_height']}m")
print(f"✈️ UAV flight height: {CONFIG['uav_flight_height']}m")
print(f"🛣️ Green path trail: {CONFIG['path_trail_length']} points")

# Initialize controller
controller = UAVController()
controller.all_obstacles = obstacles

# Open viewer
with mujoco.viewer.launch_passive(model, data) as viewer:
    # Reset simulation
    mujoco.mj_resetData(model, data)
    
    # Set initial position
    data.qpos[:3] = controller.start_pos
    data.qpos[3:7] = [1, 0, 0, 0]  # Initial orientation (quaternion)
    
    print("Mission started! Watch the red UAV navigate to the blue goal!")
    time.sleep(2)
    
    step_count = 0
    mission_complete = False
    takeoff_complete = False
    collision_occurred = False
    
    try:
        while viewer.is_running() and not mission_complete and not collision_occurred:
            # Get current UAV state
            current_pos = data.qpos[:3].copy()
            current_vel = data.qvel[:3].copy()
            
            # Update path trail visualization (less frequently for performance)
            if step_count % 10 == 0:  # Update trail every 10 steps instead of 5
                controller.update_path_trail(model, data, current_pos)
            
            # Takeoff phase - apply strong upward thrust first
            if not takeoff_complete and current_pos[2] < CONFIG['takeoff_altitude']:
                motor_controls = np.array([CONFIG['takeoff_thrust']] * model.nu)
                if step_count % 100 == 0:
                    print(f"Taking off... Height: {current_pos[2]:.2f}m")
            else:
                if not takeoff_complete:
                    takeoff_complete = True
                    print("✈️ Takeoff complete! Starting navigation...")
                
                # Get target position from controller
                target_pos = controller.get_target_position(current_pos)
                
                # Calculate motor controls
                motor_controls = controller.calculate_control(current_pos, current_vel, target_pos)
            
            # Manually update UAV position for visualization
            target_pos = controller.get_target_position(current_pos)
            # Compute direction and step towards target
            pos_error = target_pos - current_pos
            dist = np.linalg.norm(pos_error)
            if dist > 0.01:
                step_dist = CONFIG['velocity'] * CONFIG['control_dt']
                direction = pos_error / dist
                new_pos = current_pos + direction * min(step_dist, dist)
                data.qpos[:3] = new_pos
            
            # Forward model to update rendering
            mujoco.mj_forward(model, data)
            viewer.sync()
            
            # Check for collision
            has_collision, obstacle_id, collision_dist = EnvironmentGenerator.check_collision(data.qpos[:3], controller.all_obstacles)
            if has_collision:
                collision_occurred = True
                print(f"\n💥 COLLISION DETECTED!")
                print(f"💀 UAV crashed into obstacle: {obstacle_id}")
                print(f"📏 Collision distance: {collision_dist:.3f}m")
                print(f"📍 UAV position at crash: ({data.qpos[0]:.2f}, {data.qpos[1]:.2f}, {data.qpos[2]:.2f})")
                print(f"⚠️ MISSION FAILED!")
                break
            
            # Check if mission is complete
            goal_distance = np.linalg.norm(current_pos - controller.goal_pos)
            if goal_distance < 0.5:
                mission_complete = True
                print(f"\n🎉 MISSION COMPLETE! UAV reached the goal!")
                print(f"Final position: {current_pos}")
                print(f"Distance to goal: {goal_distance:.2f}m")
                print(f"🏆 SUCCESS! No collisions occurred!")
            
            # Status updates
            if step_count % 500 == 0:
                distance_to_target = np.linalg.norm(current_pos - target_pos)
                # Find closest obstacle distance
                min_obstacle_dist = float('inf')
                for obs in controller.all_obstacles:
                    dist = np.linalg.norm(current_pos - np.array(obs['pos']))
                    min_obstacle_dist = min(min_obstacle_dist, dist)
                
                print(f"Step {step_count:4d}: Pos=({current_pos[0]:.1f},{current_pos[1]:.1f},{current_pos[2]:.1f}) "
                      f"Target=({target_pos[0]:.1f},{target_pos[1]:.1f},{target_pos[2]:.1f}) "
                      f"Dist={distance_to_target:.2f} | Closest obs: {min_obstacle_dist:.2f}m")
            
            step_count += 1
            time.sleep(CONFIG['control_dt'])  # Control loop dt
            
    except KeyboardInterrupt:
        print("\nSimulation interrupted by user")
    
    # Final mission status
    if collision_occurred:
        print("\n" + "="*50)
        print("💥 MISSION RESULT: FAILURE - COLLISION DETECTED")
        print("🚨 The UAV crashed into an obstacle!")
        print("💡 Try adjusting flight path or obstacle avoidance")
        print("="*50)
        
        # Show crash scene for a moment
        for _ in range(200):
            mujoco.mj_forward(model, data)
            viewer.sync()
            time.sleep(0.02)
            
    elif mission_complete:
        # Celebration hover
        print("\n" + "="*50)
        print("🎉 MISSION RESULT: SUCCESS!")
        print("🏆 UAV successfully navigated to goal without collision!")
        print("="*50)
        print("🎊 Celebration hover sequence...")
        
        for _ in range(500):
            data.ctrl[:] = [4.0, 4.0, 4.0, 4.0]  # Stronger hover thrust
            mujoco.mj_step(model, data)
            viewer.sync()
            time.sleep(0.01)
    else:
        print("\n" + "="*50)
        print("⏹️ SIMULATION TERMINATED")
        print("="*50)

    print("Simulation finished.")<|MERGE_RESOLUTION|>--- conflicted
+++ resolved
@@ -29,10 +29,6 @@
     'obstacle_height': 2.0,                      # Fixed height for all obstacles
     'uav_flight_height': 1.8,                   # UAV flies below obstacle tops
     'static_obstacles': 8,                       # Number of static obstacles
-<<<<<<< HEAD
-=======
-    'dynamic_obstacles': 0,                      # Number of dynamic obstacles
->>>>>>> 768ff9cd
     'min_obstacle_size': 0.2,                    # Minimum obstacle dimension
     'max_obstacle_size': 0.6,                    # Maximum obstacle dimension
     'collision_distance': 0.2,                   # Collision threshold (m)
@@ -47,53 +43,29 @@
         world_size = CONFIG['world_size']
         half_world = world_size / 2
         
-<<<<<<< HEAD
         # Generate a grid of possible positions for uniform distribution
         grid_size = int(math.sqrt(CONFIG['static_obstacles'])) + 1
         cell_size = world_size / grid_size
         positions = []
-=======
-        # Minimum separation distance between obstacle centers
-        min_separation = 1.2  # meters
->>>>>>> 768ff9cd
-        
-        def check_collision_with_existing(new_pos, new_size, existing_obstacles):
-            """Check if a new obstacle would overlap with existing ones"""
-            for obs in existing_obstacles:
-                obs_pos = np.array(obs['pos'][:2])  # Only x,y coordinates
-                distance = np.linalg.norm(np.array(new_pos[:2]) - obs_pos)
-                
-                # Calculate required separation based on obstacle sizes
-                if obs['shape'] == 'box':
-                    obs_radius = max(obs['size'][:2])  # Use max dimension as radius
-                elif obs['shape'] == 'cylinder':
-                    obs_radius = obs['size'][0]  # Cylinder radius
-                else:
-                    obs_radius = obs['size'][0]  # Sphere radius
-                
-                if isinstance(new_size, list) and len(new_size) >= 2:
-                    new_radius = max(new_size[:2])  # For box or cylinder
-                else:
-                    new_radius = new_size  # For sphere
-                
-                required_separation = obs_radius + new_radius + min_separation
-                
-                if distance < required_separation:
-                    return True
-            return False
-        
-        def is_near_start_or_goal(pos):
-            """Check if position is too close to start or goal"""
-            start_dist = np.linalg.norm(np.array(pos[:2]) - np.array(CONFIG['start_pos'][:2]))
-            goal_dist = np.linalg.norm(np.array(pos[:2]) - np.array(CONFIG['goal_pos'][:2]))
-            return start_dist < 2.0 or goal_dist < 2.0
+        
+        for i in range(grid_size):
+            for j in range(grid_size):
+                x = -half_world + (i + 0.5) * cell_size
+                y = -half_world + (j + 0.5) * cell_size
+                positions.append((x, y))
+        
+        # Shuffle positions for random assignment
+        random.shuffle(positions)
         
         # Generate static obstacles with random placement
         for i in range(CONFIG['static_obstacles']):
-            attempts = 0
-            max_attempts = 100
-            
-<<<<<<< HEAD
+            x, y = positions[i]
+            
+            # Random size and shape
+            size_x = random.uniform(CONFIG['min_obstacle_size'], CONFIG['max_obstacle_size'])
+            size_y = random.uniform(CONFIG['min_obstacle_size'], CONFIG['max_obstacle_size'])
+            height = CONFIG['obstacle_height']
+            
             obstacle_type = random.choice(['box', 'cylinder'])
             color = [random.uniform(0.1, 0.9) for _ in range(3)] + [1.0]
             
@@ -105,46 +77,6 @@
                 'color': color,
                 'id': f'static_obs_{i}'
             })
-=======
-            while attempts < max_attempts:
-                # Random position within world bounds
-                x = random.uniform(-half_world + 1, half_world - 1)
-                y = random.uniform(-half_world + 1, half_world - 1)
-                pos = [x, y, CONFIG['obstacle_height']/2]
-                
-                # Skip if too close to start/goal
-                if is_near_start_or_goal(pos):
-                    attempts += 1
-                    continue
-                
-                # Random size and shape
-                size_x = random.uniform(CONFIG['min_obstacle_size'], CONFIG['max_obstacle_size'])
-                size_y = random.uniform(CONFIG['min_obstacle_size'], CONFIG['max_obstacle_size'])
-                height = CONFIG['obstacle_height']
-                
-                obstacle_type = random.choice(['box', 'cylinder'])
-                size = [size_x, size_y, height/2] if obstacle_type == 'box' else [min(size_x, size_y), height/2]
-                
-                # Check for collisions with existing obstacles
-                if not check_collision_with_existing(pos, size, obstacles):
-                    color = [random.uniform(0.1, 0.9) for _ in range(3)] + [1.0]
-                    
-                    obstacles.append({
-                        'type': 'static',
-                        'shape': obstacle_type,
-                        'pos': pos,
-                        'size': size,
-                        'color': color,
-                        'id': f'static_obs_{i}'
-                    })
-                    break
-                
-                attempts += 1
-            
-            # If we couldn't place after max attempts, place it anyway but warn
-            if attempts >= max_attempts:
-                print(f"Warning: Could not find non-overlapping position for obstacle {i}")
->>>>>>> 768ff9cd
         
         return obstacles
     
